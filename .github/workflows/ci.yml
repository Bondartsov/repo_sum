name: CI

on:
  push:
    branches: ["**"]
  pull_request:

jobs:
  tests:
    runs-on: ubuntu-latest
    timeout-minutes: 20
<<<<<<< HEAD
    permissions:
      contents: read
    # Если секрет хранится в Environment (Settings → Environments),
    # привяжите job к нужной среде (например, "ci"):
    # environment: ci

    env:
      # Булев флаг наличия секрета (избегаем прямого использования secrets в if, чтобы не ловить ошибки линтера)
      HAS_OPENAI_SECRET: ${{ secrets.OPENAI_API_KEY != '' }}
      # Ускорение pip
      PIP_DISABLE_PIP_VERSION_CHECK: "1"
      PIP_NO_PYTHON_VERSION_WARNING: "1"
=======

    # секрет будет пустым на PR из форков — это нормально
    env:
      OPENAI_API_KEY: ${{ secrets.OPENAI_API_KEY }}
      HAS_OPENAI_SECRET: ${{ secrets.OPENAI_API_KEY != '' }}
>>>>>>> 65d9eef0

    steps:
      - name: Checkout
        uses: actions/checkout@v4
        with:
          fetch-depth: 0

      - name: Setup Python
        id: setup-python
        uses: actions/setup-python@v5
        with:
          python-version: "3.11"
<<<<<<< HEAD
          # Кэшируем pip-колесо, чтобы ускорить установку зависимостей/плагинов
          cache: pip
          cache-dependency-path: |
            requirements.txt
            requirements-dev.txt

      # === КЭШ VENV: зависимости ставим только при изменении requirements ===
      - name: Restore venv from cache
        id: cache-venv
        uses: actions/cache@v4
        with:
          path: .venv
          key: venv-${{ runner.os }}-${{ steps.setup-python.outputs.python-version }}-${{ hashFiles('requirements*.txt') }}

      - name: Create venv and install deps (first run or requirements changed)
        if: steps.cache-venv.outputs.cache-hit != 'true'
        shell: bash
        run: |
          python -m venv .venv
          source .venv/bin/activate
          python -m pip install -U pip
          if [ -f requirements.txt ]; then pip install -r requirements.txt; fi
          if [ -f requirements-dev.txt ]; then pip install -r requirements-dev.txt; fi
          # Если проект упакован (pyproject.toml/setup.cfg/setup.py), установим его для корректных импортов
          if [ -f pyproject.toml ] || [ -f setup.cfg ] || [ -f setup.py ]; then pip install -e .; fi

      # Убеждаемся, что плагин для блокировки сети установлен даже при cache-hit
      - name: Ensure pytest-socket plugin is installed
        shell: bash
        run: |
          source .venv/bin/activate
          pip install -q "pytest-socket>=0.6"

      # === Диагностика: виден ли секрет раннеру (без утечки значения) ===
      - name: "Sanity check: OPENAI_API_KEY visibility"
        env:
          OPENAI_API_KEY: ${{ secrets.OPENAI_API_KEY }}
        shell: bash
        run: |
          if [ -z "${OPENAI_API_KEY:-}" ]; then
            echo "::warning::OPENAI_API_KEY is NOT present in this context";
          else
            echo "OPENAI_API_KEY is present (masked)";
          fi

      # Юниты должны работать без сети и без реального ключа
      - name: Run unit tests (no network)
        shell: bash
        env:
          OPENAI_API_KEY: ""
          http_proxy: ""
          https_proxy: ""
        run: |
          source .venv/bin/activate
          pytest -m "not integration" --disable-socket -q

=======
          cache: "pip"

      - name: Install deps
        run: |
          python -m pip install -U pip
          if [ -f requirements.txt ]; then pip install -r requirements.txt; fi
          if [ -f requirements-dev.txt ]; then pip install -r requirements-dev.txt; fi

      # Юниты должны работать без сети и без реального ключа
      - name: Run unit tests (no network)
        run: pytest -m "not integration" -q

>>>>>>> 65d9eef0
      # Интеграционные тесты запускаем только если секрет доступен
      # и это не PR из форка (у форков секрета нет).
      - name: Run integration tests (real API)
        if: env.HAS_OPENAI_SECRET == 'true' && (github.event_name != 'pull_request' || github.event.pull_request.head.repo.full_name == github.repository)
        env:
          OPENAI_API_KEY: ${{ secrets.OPENAI_API_KEY }}
<<<<<<< HEAD
        shell: bash
        run: |
          source .venv/bin/activate
          pytest -m "integration" -q
=======
        run: pytest -m "integration" -q
>>>>>>> 65d9eef0
<|MERGE_RESOLUTION|>--- conflicted
+++ resolved
@@ -9,7 +9,6 @@
   tests:
     runs-on: ubuntu-latest
     timeout-minutes: 20
-<<<<<<< HEAD
     permissions:
       contents: read
     # Если секрет хранится в Environment (Settings → Environments),
@@ -17,18 +16,11 @@
     # environment: ci
 
     env:
-      # Булев флаг наличия секрета (избегаем прямого использования secrets в if, чтобы не ловить ошибки линтера)
+      # Булев флаг наличия секрета
       HAS_OPENAI_SECRET: ${{ secrets.OPENAI_API_KEY != '' }}
       # Ускорение pip
       PIP_DISABLE_PIP_VERSION_CHECK: "1"
       PIP_NO_PYTHON_VERSION_WARNING: "1"
-=======
-
-    # секрет будет пустым на PR из форков — это нормально
-    env:
-      OPENAI_API_KEY: ${{ secrets.OPENAI_API_KEY }}
-      HAS_OPENAI_SECRET: ${{ secrets.OPENAI_API_KEY != '' }}
->>>>>>> 65d9eef0
 
     steps:
       - name: Checkout
@@ -41,8 +33,7 @@
         uses: actions/setup-python@v5
         with:
           python-version: "3.11"
-<<<<<<< HEAD
-          # Кэшируем pip-колесо, чтобы ускорить установку зависимостей/плагинов
+          # Кэшируем pip-колёса для ускорения установки
           cache: pip
           cache-dependency-path: |
             requirements.txt
@@ -68,7 +59,7 @@
           # Если проект упакован (pyproject.toml/setup.cfg/setup.py), установим его для корректных импортов
           if [ -f pyproject.toml ] || [ -f setup.cfg ] || [ -f setup.py ]; then pip install -e .; fi
 
-      # Убеждаемся, что плагин для блокировки сети установлен даже при cache-hit
+      # Гарантируем наличие плагина для блокировки сети даже при cache-hit
       - name: Ensure pytest-socket plugin is installed
         shell: bash
         run: |
@@ -98,31 +89,13 @@
           source .venv/bin/activate
           pytest -m "not integration" --disable-socket -q
 
-=======
-          cache: "pip"
-
-      - name: Install deps
-        run: |
-          python -m pip install -U pip
-          if [ -f requirements.txt ]; then pip install -r requirements.txt; fi
-          if [ -f requirements-dev.txt ]; then pip install -r requirements-dev.txt; fi
-
-      # Юниты должны работать без сети и без реального ключа
-      - name: Run unit tests (no network)
-        run: pytest -m "not integration" -q
-
->>>>>>> 65d9eef0
       # Интеграционные тесты запускаем только если секрет доступен
       # и это не PR из форка (у форков секрета нет).
       - name: Run integration tests (real API)
         if: env.HAS_OPENAI_SECRET == 'true' && (github.event_name != 'pull_request' || github.event.pull_request.head.repo.full_name == github.repository)
         env:
           OPENAI_API_KEY: ${{ secrets.OPENAI_API_KEY }}
-<<<<<<< HEAD
         shell: bash
         run: |
           source .venv/bin/activate
-          pytest -m "integration" -q
-=======
-        run: pytest -m "integration" -q
->>>>>>> 65d9eef0
+          pytest -m "integration" -q